package Shops

import Functions
import ItemCreation
import Merchant
import SpecialMerchant
import ArmsMerchant
import RecipesMerchant
import SecretMerchant
import BookStore
import GeneratedValues
import PlayerData

public constant MERCHANT = compiletime(UNIT_ID_GEN.next())
public constant ARMS_MERCHANT = compiletime(UNIT_ID_GEN.next())
public constant SPECIAL_MERCHANT = compiletime(UNIT_ID_GEN.next())
public constant RECIPES_MERCHANT = compiletime(UNIT_ID_GEN.next())
public constant SECRET_MERCHANT = compiletime(UNIT_ID_GEN.next())
public constant BOOK_STORE = compiletime(UNIT_ID_GEN.next())

init
    onModesSelected(() -> begin
        forUnitsInRect(bj_mapInitialPlayableArea, u -> begin
            let id = u.getTypeId()

            if whatMode[3] == ONLY_COMSUMIBLES
                if id == ARMS_MERCHANT
                    u.hide()
                else if id == SPECIAL_MERCHANT
                    RemoveItemFromStock(u, GLOVES_OF_HASTE.getNewId())
                    RemoveItemFromStock(u, KHADGAR_HEATH_STONE.getNewId())
                    RemoveItemFromStock(u, MANA_PENDANT.getNewId())
                    RemoveItemFromStock(u, STORM_DIAMOND.getNewId())
                    RemoveItemFromStock(u, POWER_BOOSTER.getNewId())
                    RemoveItemFromStock(u, BOOTS_OF_SPEED.getNewId())
                    AddItemToStock(u, UNITE_SPIRIT_RUNE.getNewId(), 1, 2)
                else if id == RECIPES_MERCHANT
                    RemoveItemFromStock(u, SHIELD_OF_HONOR_RECIPE.getDummyItem())
                    RemoveItemFromStock(u, RING_OF_REGENERATION_1_RECIPE.getDummyItem())
                    RemoveItemFromStock(u, RING_OF_REGENERATION_2_RECIPE.getDummyItem())
                    RemoveItemFromStock(u, SOBI_MASK_1_RECIPE.getDummyItem())
                    RemoveItemFromStock(u, SOBI_MASK_2_RECIPE.getDummyItem())
                    RemoveItemFromStock(u, FIRE_BLADE_RECIPE.getDummyItem())
                    RemoveItemFromStock(u, IMPULSE_BOOTS_RECIPE.getDummyItem())
                    RemoveItemFromStock(u, ENERGY_PENDANT_RECIPE.getDummyItem())
                    RemoveItemFromStock(u, MASK_OF_DEATH_RECIPE.getDummyItem())
                    RemoveItemFromStock(u, SHIELD_OF_LORD_OF_DEAD_RECIPE.getDummyItem())
                    RemoveItemFromStock(u, GLOVES_OF_CORRUPTION_RECIPE.getDummyItem())
                    RemoveItemFromStock(u, SHAMANS_CLAWS_RECIPE.getDummyItem())
                    RemoveItemFromStock(u, NORTHREND_ARTIFACT_RECIPE.getDummyItem())
            else if whatMode[3] == NO_RECIPES
                if id == RECIPES_MERCHANT
                    u.hide()
            
            if whatMode[5] == LEVELING
                if id == MERCHANT
                    RemoveItemFromStock(u, HEALING_POTION.getNewId())
                    AddItemToStock(u, HEALING_SALVE.getNewId(), 1, 5)
                    RemoveItemFromStock(u, MANA_POTION.getNewId())
                    AddItemToStock(u, CLARITY_POTION.getNewId(), 1, 5)
                    RemoveItemFromStock(u, GREATER_HEALING_POTION.getNewId())
                    AddItemToStock(u, POTION_OF_RESTORATION.getNewId(), 1, 3)
                    RemoveItemFromStock(u, GREATER_MANA_POTION.getNewId())
                    AddItemToStock(u, GREATER_POTION_OF_RESTORATION.getNewId(), 1, 3)
                else if id == RECIPES_MERCHANT
                    RemoveItemFromStock(u, RING_OF_REGENERATION_1_RECIPE.getDummyItem())
                    AddItemToStock(u, RING_OF_REGENERATION_2_RECIPE.getDummyItem(), 1, 1)
                    RemoveItemFromStock(u, SOBI_MASK_1_RECIPE.getDummyItem())
                    AddItemToStock(u, SOBI_MASK_2_RECIPE.getDummyItem(), 1, 1)
                else if id == BOOK_STORE
                    u.show()
            else if whatMode[5] == NOT_LEVELING
                if id == MERCHANT
                    RemoveItemFromStock(u, HEALING_SALVE.getNewId())
                    AddItemToStock(u, HEALING_POTION.getNewId(), 1, 5)
                    RemoveItemFromStock(u, CLARITY_POTION.getNewId())
                    AddItemToStock(u, MANA_POTION.getNewId(), 1, 5)
                    RemoveItemFromStock(u, POTION_OF_RESTORATION.getNewId())
                    AddItemToStock(u, GREATER_HEALING_POTION.getNewId(), 1, 3)
                    RemoveItemFromStock(u, GREATER_POTION_OF_RESTORATION.getNewId())
                    AddItemToStock(u, GREATER_MANA_POTION.getNewId(), 1, 3)
                else if id == RECIPES_MERCHANT
                    RemoveItemFromStock(u, RING_OF_REGENERATION_2_RECIPE.getDummyItem())
                    AddItemToStock(u, RING_OF_REGENERATION_1_RECIPE.getDummyItem(), 1, 1)
                    RemoveItemFromStock(u, SOBI_MASK_2_RECIPE.getDummyItem())
                    AddItemToStock(u, SOBI_MASK_1_RECIPE.getDummyItem(), 1, 1)
                else if id == BOOK_STORE
                    u.hide()
        end)
    end)

    let owners = [DRAENEI, DEMON, players[PLAYER_NEUTRAL_AGGRESSIVE], DEMON, DEMON]
    let angles = [90..fromDeg(), 0..fromDeg(), 90..fromDeg(), 90..fromDeg(), 90..fromDeg()]
    for i = 0 to 4
        createUnit(owners[i], MERCHANT, Rects.merchant[i].getCenter(), angles[i])
        createUnit(owners[i], ARMS_MERCHANT, Rects.armsMerchant[i].getCenter(), angles[i])
        createUnit(owners[i], SPECIAL_MERCHANT, Rects.specialMerchant[i].getCenter(), angles[i])
        createUnit(owners[i], RECIPES_MERCHANT, Rects.recipeMerchant[i].getCenter(), angles[i])
<<<<<<< HEAD
    
    for i = 0 to 2
        createUnit(players[PLAYER_NEUTRAL_PASSIVE], BOOK_STORE, Rects.bookStore[i].getCenter(), UNIT_FACING)
    
    CreateTrigger()
        ..registerDeathEvent(Dests.secretMerchantLever[0])
        ..registerDeathEvent(Dests.secretMerchantLever[1])
        ..registerDeathEvent(Dests.secretMerchantLever[2])
        ..addAction(() -> begin
            if not (Dests.secretMerchantLever[0].isAliveTrick() or
                Dests.secretMerchantLever[1].isAliveTrick() or
                Dests.secretMerchantLever[2].isAliveTrick())

                forDestructablesInRect(Rects.secretMerchantEntrance, d -> elevator(d).setHeight(1))
                
                SetDoodadAnimationRect(Rects.secretMerchantEntrance, 'D00Q', "hide", false)

                QuestMessageBJ(bj_FORCE_ALL_PLAYERS, bj_QUESTMESSAGE_SECRET, "|cff9b00ffThe Secret Shop was unlocked.|r")

                addItemToStock(STONE_GOLEM, 2)
                addItemToStock(CROWN_OF_KINGS, 1)
                addItemToStock(HORN_OF_THE_LEGION, 1)
                addItemToStock(WAR_HELMET_RECIPE, 1)
                addItemToStock(STAFF_OF_THE_CYCLONES_RECIPE, 1)
                addItemToStock(ACID_STONE, 1)
                addItemToStock(CLOACK_OF_FLAMES, 1)
                addItemToStock(TRAP_TOTEM_RECIPE, 1)
                addItemToStock(POWER_BOOTS_RECIPE, 1)
                addItemToStock(RUNIC_BRACERS_RECIPE, 1)
                addItemToStock(STAFF_OF_SILENCE_RECIPE, 1)
                addItemToStock(SHIELD_RUNE, 1)

                if whatMode[3] == Mode.NO_RECIPES
                    removeItemFromStock(WAR_HELMET_RECIPE)
                    removeItemFromStock(STAFF_OF_THE_CYCLONES_RECIPE)
                    removeItemFromStock(TRAP_TOTEM_RECIPE)
                    removeItemFromStock(POWER_BOOTS_RECIPE)
                    removeItemFromStock(RUNIC_BRACERS_RECIPE)
                    removeItemFromStock(STAFF_OF_SILENCE_RECIPE)
                else if whatMode[3] == Mode.ONLY_COMSUMIBLES
                    removeItemFromStock(CROWN_OF_KINGS)
                    removeItemFromStock(HORN_OF_THE_LEGION)
                    removeItemFromStock(WAR_HELMET_RECIPE)
                    removeItemFromStock(STAFF_OF_THE_CYCLONES_RECIPE)
                    removeItemFromStock(ACID_STONE)
                    removeItemFromStock(CLOACK_OF_FLAMES)
                    removeItemFromStock(POWER_BOOTS_RECIPE)
                    removeItemFromStock(RUNIC_BRACERS_RECIPE)
                    removeItemFromStock(STAFF_OF_SILENCE_RECIPE)
        end)
    
    onReset(false, () -> begin
        SetDoodadAnimationRect(Rects.secretMerchantEntrance, 'D00Q', "show", false)

        forDestructablesInRect(Rects.secretMerchantEntrance, d -> begin
            elevator(d).setHeight(3)
        end)
        
        removeItemFromStock(STONE_GOLEM)
        removeItemFromStock(CROWN_OF_KINGS)
        removeItemFromStock(HORN_OF_THE_LEGION)
        removeItemFromStock(WAR_HELMET_RECIPE)
        removeItemFromStock(STAFF_OF_THE_CYCLONES_RECIPE)
        removeItemFromStock(ACID_STONE)
        removeItemFromStock(CLOACK_OF_FLAMES)
        removeItemFromStock(TRAP_TOTEM_RECIPE)
        removeItemFromStock(POWER_BOOTS_RECIPE)
        removeItemFromStock(RUNIC_BRACERS_RECIPE)
        removeItemFromStock(STAFF_OF_SILENCE_RECIPE)
        removeItemFromStock(SHIELD_RUNE)

        forUnitsInRect(Rects.shops2, u -> u.setOwner(DEMON, true))
        forUnitsInRect(Rects.shops3, u -> u.setOwner(players[PLAYER_NEUTRAL_AGGRESSIVE], true))
        forUnitsInRect(Rects.shops4, u -> u.setOwner(DEMON, true))

        for i = 0 to 2
            Dests.secretMerchantLever[i].restoreLife(5, false)
    end)
=======
>>>>>>> 254fae19

function BuildingDefinition.defaultSettings()
    this..setSelectionScale(2.25)
        ..setShadowTextureBuilding(Textures.shadowHouse)
        ..setGroundTexture("")
        ..setPropulsionWindowdegrees(30.)
        ..setNormalAbilities(
        commaList(
            AbilityIds.neutralBuildinganyunit,
            AbilityIds.invulnerable,
            AbilityIds.shopSharingAlliedBldg,
            AbilityIds.shopPurchaseItem,
            'Asid', 'Asud'
        ))
        ..setItemsMade("")
        ..setPlacementPreventedBy("")
        ..setPlacementRequires("")
        ..setPathingMap("PathTextures\\4x4SimpleSolid.tga")
        ..setCollisionSize(25.)

@compiletime function gen()
    new BuildingDefinition(MERCHANT, UnitIds.arcanevault)
        ..defaultSettings()
        ..setItemsSold(commaList(
            HEALING_POTION.getNewId(),
            //HEALING_SALVE.getNewId(),
            MANA_POTION.getNewId(),
            //CLARITY_POTION.getNewId(),
            SCROLL_OF_THE_BEAST.getNewId(),
            WIND_SCEPTER.getNewId(),
            GREATER_HEALING_POTION.getNewId(),
            GREATER_MANA_POTION.getNewId(),
            //POTION_OF_RESTORATION.getNewId(),
            //GREATER_POTION_OF_RESTORATION.getNewId(),
            SCROLL_OF_PROTECTION.getNewId(),
            SCROLL_OF_SPEED.getNewId(),
            INVULNERAVILITY_POTION.getNewId(),
            SENTINEL_TOTEMS.getNewId(),
            VAMPIRIC_POTION.getNewId(),
            ANTIMAGIC_POTION.getNewId()
        ))
        ..setModelFile(Units.peon1)
        ..setUnitSoundSet(Soundsets.peon)
        .setName("Merchant")

    new BuildingDefinition(ARMS_MERCHANT, UnitIds.arcanevault)
        ..defaultSettings()
        ..setItemsSold(commaList(
            CLAWS_OF_ATTACK_12.getNewId(),
            CLAWS_OF_ATTACK_15.getNewId(),
            CLAWS_OF_ATTACK_18.getNewId(),
            CLAWS_OF_ATTACK_21.getNewId(),
            RING_OF_PROTECTION_2.getNewId(),
            RING_OF_PROTECTION_3.getNewId(),
            RING_OF_PROTECTION_4.getNewId(),
            RING_OF_PROTECTION_6.getNewId(),
            ORB_OF_CORRUPTION.getNewId(),
            ORB_OF_LIGHTNING.getNewId(),
            ICE_ORB.getNewId(),
            'rspl'
        ))
        ..setModelFile(Units.grunt1)
        ..setUnitSoundSet(Soundsets.grunt)
        .setName("Arms merchant")

    new BuildingDefinition(SPECIAL_MERCHANT, UnitIds.arcanevault)
        ..defaultSettings()
        ..setItemsSold(commaList(
            STAFF_OF_NEGATION.getNewId(),
            GLOVES_OF_HASTE.getNewId(),
            NETHER_POTION.getNewId(),
            GOBLIN_LANDMINES.getNewId(),
            KHADGAR_HEATH_STONE.getNewId(),
            MANA_PENDANT.getNewId(),
            STORM_DIAMOND.getNewId(),
            SUMMON_COURIER.getNewId(),
            GOLD_COINS.getNewId(),
            LUMBER_BALE.getNewId(),
            POWER_BOOSTER.getNewId(),
            BOOTS_OF_SPEED.getNewId()
        ))
        ..setModelFile(Units.acolyte1)
        ..setUnitSoundSet(Soundsets.acolyte)
        .setName("Special merchant")

    new BuildingDefinition(RECIPES_MERCHANT, UnitIds.arcanevault)
        ..defaultSettings()
        ..setItemsSold(commaList(
            SHIELD_OF_HONOR_RECIPE.getDummyItem(),
            RING_OF_REGENERATION_1_RECIPE.getDummyItem(),
            //RING_OF_REGENERATION_2_RECIPE.getDummyItem(),
            SOBI_MASK_1_RECIPE.getDummyItem(),
            //SOBI_MASK_2_RECIPE.getDummyItem(),
            FIRE_BLADE_RECIPE.getDummyItem(),
            IMPULSE_BOOTS_RECIPE.getDummyItem(),
            MASK_OF_DEATH_RECIPE.getDummyItem(),
            SHIELD_OF_LORD_OF_DEAD_RECIPE.getDummyItem(),
            GLOVES_OF_CORRUPTION_RECIPE.getDummyItem(),
            SHAMANS_CLAWS_RECIPE.getDummyItem(),
            NORTHREND_ARTIFACT_RECIPE.getDummyItem()
        ))
        ..setModelFile(Units.voidWalker)
        ..setUnitSoundSet(Soundsets.netherDragon)
        .setName("Recipes merchant")

    new BuildingDefinition(SECRET_MERCHANT, UnitIds.arcanevault)
        ..defaultSettings()
        ..setItemsSold("")
        ..setModelFile(Units.spiritOfVengeance)
        ..setUnitSoundSet(Soundsets.vengeance)
        .setName("Recipes merchant")

    new BuildingDefinition(BOOK_STORE, UnitIds.goblinmerchant)
        ..defaultSettings()
        ..setItemsSold(commaList(
            BOOK_OF_STRENGTH,
            BOOK_OF_AGILITY,
            BOOK_OF_INTELLIGENCE,
            BOOK_OF_STRENGTH_5,
            BOOK_OF_AGILITY_5,
            BOOK_OF_INTELLIGENCE_5,
            BOOK_OF_RECONVERSION,
            BOOK_OF_EXPERIENCE
        ))
        ..setModelFile(Buildings.bookOfSummoning)
        ..setIconGameInterface(Icons.bTNBookOfSummoning)
        ..setScalingValue(1.5)
        ..setUnitSoundSet(Soundsets.marketPlace)
        .setName("Book Store")<|MERGE_RESOLUTION|>--- conflicted
+++ resolved
@@ -96,7 +96,6 @@
         createUnit(owners[i], ARMS_MERCHANT, Rects.armsMerchant[i].getCenter(), angles[i])
         createUnit(owners[i], SPECIAL_MERCHANT, Rects.specialMerchant[i].getCenter(), angles[i])
         createUnit(owners[i], RECIPES_MERCHANT, Rects.recipeMerchant[i].getCenter(), angles[i])
-<<<<<<< HEAD
     
     for i = 0 to 2
         createUnit(players[PLAYER_NEUTRAL_PASSIVE], BOOK_STORE, Rects.bookStore[i].getCenter(), UNIT_FACING)
@@ -175,8 +174,6 @@
         for i = 0 to 2
             Dests.secretMerchantLever[i].restoreLife(5, false)
     end)
-=======
->>>>>>> 254fae19
 
 function BuildingDefinition.defaultSettings()
     this..setSelectionScale(2.25)
