--- conflicted
+++ resolved
@@ -19,18 +19,12 @@
 import Assets
 import Annotations
 
-<<<<<<< HEAD
-import BountyController
-
-public constant BARREL = compiletime(ITEM_ID_GEN.next())
-=======
 import EventHelper
 import ClosureEvents
 import RegisterEvents
 import UnitIndexer
 import SoundUtils
 import Imports
->>>>>>> 254fae19
 
 public boolean generatorAlive = true
 public boolean wallDestroyed = false
